--- conflicted
+++ resolved
@@ -178,17 +178,6 @@
     print(f"Data split: X_val: {X_val.shape}, y_val: {y_val.shape}")
     print(f"Data split: X_test: {X_test.shape}, y_test: {y_test.shape}")
 
-<<<<<<< HEAD
-    # MinMax for scaling to [0,1]
-    if model_kind in ("Logistic Regression", "SVM"):
-        scaler = MinMaxScaler()
-        X_train = scaler.fit_transform(X_train)
-        if X_val.shape[0] > 0:  # Only transform if validation set exists
-            X_val = scaler.transform(X_val)
-        X_test = scaler.transform(X_test)
-
-=======
->>>>>>> e3e06bfe
     corr_mask = None
     if correlation_removal_flag:
         corr_threshold = float(model_params.get("corr_threshold", 0.90))  # default threshold
